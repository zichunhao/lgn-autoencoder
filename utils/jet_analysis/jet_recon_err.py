--- conflicted
+++ resolved
@@ -94,16 +94,10 @@
 
 def get_legend(res, bins):
     """Get legend for plots of jet reconstruction."""
-<<<<<<< HEAD
     legend = r'$\mu$: ' + f'{np.mean(res) :.2E},\n'
     # legend += r'$\sigma$: ' + f'{np.std(res) :.3E} \n'
     legend += r'$\mathrm{FWHM}$: ' + f'{find_fwhm(res, bins) :.2E}'
     # legend += r'$\mathrm{Med}$: ' + f'{np.median(res) :.3E}'
-=======
-    legend = r'$\mu$: ' + f'{np.mean(res) :.7f},\n'
-    legend += r'$\mathrm{FWHM}$: ' + f'{find_fwhm(res, bins) :.7f}'
-    # legend += r'$\mathrm{Med}$: ' + f'{np.median(res) :.4f}'
->>>>>>> b65ef2bf
     return legend
 
 
